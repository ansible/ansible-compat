--- conflicted
+++ resolved
@@ -59,11 +59,7 @@
     if version:
         return Version(version)
 
-<<<<<<< HEAD
-    proc = subprocess.run(
-=======
     proc = subprocess.run(  # noqa: S603
->>>>>>> 557e7444
         ["ansible", "--version"],
         text=True,
         check=False,
@@ -417,11 +413,7 @@
                 env = os.environ.copy()
                 # Avoid possible ANSI garbage
                 env["ANSIBLE_FORCE_COLOR"] = "0"
-<<<<<<< HEAD
-                config_dump = subprocess.check_output(
-=======
                 config_dump = subprocess.check_output(  # noqa: S603
->>>>>>> 557e7444
                     ["ansible-config", "dump"],
                     universal_newlines=True,
                     env=env,
