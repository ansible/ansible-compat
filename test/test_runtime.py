--- conflicted
+++ resolved
@@ -405,11 +405,7 @@
 
 def test_require_collection_wrong_version(runtime: Runtime) -> None:
     """Tests behaviour of require_collection."""
-<<<<<<< HEAD
-    subprocess.check_output(
-=======
     subprocess.check_output(  # noqa: S603
->>>>>>> 557e7444
         [
             "ansible-galaxy",
             "collection",
